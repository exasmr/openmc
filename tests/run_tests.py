#!/usr/bin/env python

from __future__ import print_function

import os
import sys
import nose
import glob
from subprocess import call

from nose_mpi import NoseMPI


def run_compile():
    print('-'*17)
    print('Compilation tests')
    print('-'*17)

    # clean up all previous executables
    openmc_exe = glob.glob(pwd + '/../src/openmc*')
    for exe in openmc_exe:
        os.remove(exe)

    # run compile test
    result = nose.run(argv=['run_tests.py', 'test_compile'] + flags)
    if not result:
        print('Did not pass compile tests.')
    results.append(('compile', result))


def run_suite(name=None, mpi=False):
    print('-'*(len(name) + 6))
    print(name + ' tests')
    print('-'*(len(name) + 6))

    # Set arguments list. Note that the first argument is a dummy argument (the
    # script name). It's not actually recursively calling run_tests.py
    argv = ['run_tests.py', '--exclude', 'test_compile'] + flags

    # Add MPI plugin if set
    if mpi:
        plugins = [NoseMPI()]
        argv += ['--mpi-np', '3', '--mpi-exec', mpiexec]
    else:
        plugins = None

    try:
        os.chdir(pwd)
        os.rename(pwd + '/../src/openmc-' + name, pwd + '/../src/openmc')
        result = nose.run(argv=argv, addplugins=plugins)
    finally:
        os.rename(pwd + '/../src/openmc', pwd + '/../src/openmc-' + name)
        if not result:
            print('Did not pass ' + name + ' tests')
        results.append((name, result))

# set mpiexec path
if 'COMPILER' in os.environ:
    compiler = os.environ['COMPILER']
else:
    compiler = 'gnu'
mpiexec = '/opt/mpich/3.0.4-{0}/bin/mpiexec'.format(compiler)

# get current working directory
pwd = os.getcwd()
sys.path.append(pwd)

# Set list of tests, either default or from command line
flags = []
<<<<<<< HEAD
tests = ['compile', 'normal', 'debug', 'optimize', 
         'hdf5', 'hdf5-debug', 'hdf5-optimize',
         'mpi', 'mpi-debug', 'mpi-optimize',
         'phdf5', 'phdf5-debug', 'phdf5-optimize',
         'petsc', 'petsc-debug', 'petsc-optimize',
         'phdf5-petsc', 'phdf5-petsc-debug', 'phdf5-petsc-optimize']
=======
tests = ['compile', 'normal', 'debug', 'optimize', 'mpi', 'omp', 'hdf5',
         'petsc', 'mpi-omp', 'omp-hdf5', 'phdf5', 'phdf5-petsc',
         'phdf5-petsc-optimize', 'omp-phdf5-petsc-optimize']
>>>>>>> 1fa1c29e
if len(sys.argv) > 1:
    flags = [i for i in sys.argv[1:] if i.startswith('-')]
    tests_ = [i for i in sys.argv[1:] if not i.startswith('-')]

    # Check for special subsets of tests
    tests__ = []
    for i in tests_:

        # All tests will run all the tests except for compile unless
        # it is also specified on the command line. Note that specifying
        # compile all-tests is the same as not specifying any args
        if i == 'all-tests':
            tests__ = tests
            try:
                idx = tests_.index('compile') # check for compile test
            except ValueError:
                del tests__[0]
            finally:
                break # don't need to check for anything else

        # This checks for any subsets of tests. The string after
        # all-XXXX will be used to search through all tests.
        # Specifying XXXX=normal will run tests that don't contain
        # debug or optimize substring.
        if i.startswith('all-'):
            suffix = i.split('all-')[1]
            if suffix == 'normal':
                for j in tests:
                    if j.rfind('debug') == -1 and \
                       j.rfind('optimize') == -1:
                        tests__.append(j)
            else:
                for j in tests:
                    if j.rfind(suffix) != -1:
                        tests__.append(j)
        else:
            tests__.append(i) # append specific test (e.g., mpi-debug)
    tests = tests__ if tests__ else tests

# Run tests
results = []
for name in tests:
    if name == 'compile':
        run_compile()
<<<<<<< HEAD
    elif name in ['normal', 'debug', 'optimize', 
                  'hdf5', 'hdf5-debug', 'hdf5-optimize']:
        run_suite(name=name)
    elif name in ['mpi', 'mpi-debug', 'mpi-optimize',
                  'phdf5', 'phdf5-debug', 'phdf5-optimize',
                  'petsc', 'petsc-debug', 'petsc-optimize',
                  'phdf5-petsc', 'phdf5-petsc-debug', 'phdf5-petsc-optimize']:
=======
    elif name in ['normal', 'debug', 'optimize', 'omp', 'hdf5', 'omp-hdf5']:
        run_suite(name=name)
    elif name in ['mpi', 'mpi-omp' 'phdf5', 'petsc', 'phdf5-petsc',
                  'phdf5-petsc-optimize', 'omp-phdf5-petsc-optimize']:
>>>>>>> 1fa1c29e
        run_suite(name=name, mpi=True)

# print out summary of results
print('\n' + '='*54)
print('Summary of Compilation Option Testing:\n')

OK = '\033[92m'
FAIL = '\033[91m'
ENDC = '\033[0m'
BOLD = '\033[1m'
for name, result in results:
    print(name + '.'*(50 - len(name)), end='')
    if result:
        print(BOLD + OK + '[OK]' + ENDC)
    else:
        print(BOLD + FAIL + '[FAILED]' + ENDC)<|MERGE_RESOLUTION|>--- conflicted
+++ resolved
@@ -67,18 +67,12 @@
 
 # Set list of tests, either default or from command line
 flags = []
-<<<<<<< HEAD
-tests = ['compile', 'normal', 'debug', 'optimize', 
-         'hdf5', 'hdf5-debug', 'hdf5-optimize',
-         'mpi', 'mpi-debug', 'mpi-optimize',
-         'phdf5', 'phdf5-debug', 'phdf5-optimize',
-         'petsc', 'petsc-debug', 'petsc-optimize',
-         'phdf5-petsc', 'phdf5-petsc-debug', 'phdf5-petsc-optimize']
-=======
-tests = ['compile', 'normal', 'debug', 'optimize', 'mpi', 'omp', 'hdf5',
-         'petsc', 'mpi-omp', 'omp-hdf5', 'phdf5', 'phdf5-petsc',
-         'phdf5-petsc-optimize', 'omp-phdf5-petsc-optimize']
->>>>>>> 1fa1c29e
+tests = ['compile', 'normal', 'debug', 'optimize',  'hdf5', 'hdf5-debug',
+         'hdf5-optimize', 'mpi', 'mpi-debug', 'mpi-optimize', 'omp',
+         'phdf5', 'phdf5-debug', 'phdf5-optimize',  'mpi-omp', 'omp-hdf5',
+         'petsc', 'petsc-debug', 'petsc-optimize', 'phdf5-petsc',
+         'phdf5-petsc-debug', 'phdf5-petsc-optimize',
+         'omp-phdf5-petsc-optimize']
 if len(sys.argv) > 1:
     flags = [i for i in sys.argv[1:] if i.startswith('-')]
     tests_ = [i for i in sys.argv[1:] if not i.startswith('-')]
@@ -123,20 +117,13 @@
 for name in tests:
     if name == 'compile':
         run_compile()
-<<<<<<< HEAD
-    elif name in ['normal', 'debug', 'optimize', 
-                  'hdf5', 'hdf5-debug', 'hdf5-optimize']:
+    elif name in ['normal', 'debug', 'optimize', 'omp'
+                  'hdf5', 'hdf5-debug', 'hdf5-optimize', 'omp-hdf5']:
         run_suite(name=name)
-    elif name in ['mpi', 'mpi-debug', 'mpi-optimize',
-                  'phdf5', 'phdf5-debug', 'phdf5-optimize',
-                  'petsc', 'petsc-debug', 'petsc-optimize',
-                  'phdf5-petsc', 'phdf5-petsc-debug', 'phdf5-petsc-optimize']:
-=======
-    elif name in ['normal', 'debug', 'optimize', 'omp', 'hdf5', 'omp-hdf5']:
-        run_suite(name=name)
-    elif name in ['mpi', 'mpi-omp' 'phdf5', 'petsc', 'phdf5-petsc',
+    elif name in ['mpi', 'mpi-debug', 'mpi-optimize', 'mpi-omp', 'phdf5',
+                  'phdf5-debug', 'phdf5-optimize', 'petsc', 'petsc-debug',
+                  'petsc-optimize', 'phdf5-petsc', 'phdf5-petsc-debug',
                   'phdf5-petsc-optimize', 'omp-phdf5-petsc-optimize']:
->>>>>>> 1fa1c29e
         run_suite(name=name, mpi=True)
 
 # print out summary of results
