module constants

  implicit none

  ! ============================================================================
  ! VERSIONING NUMBERS

  integer, parameter :: VERSION_MAJOR   = 0
  integer, parameter :: VERSION_MINOR   = 3
  integer, parameter :: VERSION_RELEASE = 3

  ! ============================================================================
  ! ADJUSTABLE PARAMETERS 

  ! NOTE: This is the only section of the constants module that should ever be
  ! adjusted. Modifying constants in other sections may cause the code to fail.

  ! Monoatomic ideal-gas scattering treatment threshold
  real(8), parameter :: FREE_GAS_THRESHOLD = 400.0

  ! Used for surface current tallies
  real(8), parameter :: TINY_BIT = 1e-8_8

  ! User for precision in geometry
  real(8), parameter :: FP_PRECISION = 1e-5_8

  ! Maximum number of collisions/crossings
  integer, parameter :: MAX_EVENTS = 10000
  integer, parameter :: MAX_SAMPLE = 100000

  ! Maximum number of words in a single line, length of line, and length of
  ! single word
  integer, parameter :: MAX_WORDS    = 500
  integer, parameter :: MAX_LINE_LEN = 250
  integer, parameter :: MAX_WORD_LEN = 150
  integer, parameter :: MAX_FILE_LEN = 255

  ! ============================================================================
  ! PHYSICAL CONSTANTS

  real(8), parameter ::            &
       PI           = 3.1415926535898_8, & ! pi
       MASS_NEUTRON = 1.0086649156,      & ! mass of a neutron
       MASS_PROTON  = 1.00727646677,     & ! mass of a proton
       AMU          = 1.66053873e-27,    & ! 1 amu in kg
       N_AVOGADRO   = 0.602214179,       & ! Avogadro's number in 10^24/mol
       K_BOLTZMANN  = 8.617342e-11,      & ! Boltzmann constant in MeV/K
       INFINITY     = huge(0.0_8),       & ! positive infinity
       ZERO         = 0.0_8,             &
       ONE          = 1.0_8,             &
       TWO          = 2.0_8

  ! ============================================================================
  ! GEOMETRY-RELATED CONSTANTS

  ! Boundary conditions
  integer, parameter ::  &
       BC_TRANSMIT = 0,  & ! Transmission boundary condition (default)
       BC_VACUUM   = 1,  & ! Vacuum boundary condition
       BC_REFLECT  = 2,  & ! Reflecting boundary condition
       BC_PERIODIC = 3     ! Periodic boundary condition

  ! Logical operators for cell definitions
  integer, parameter ::              &
       OP_LEFT_PAREN  = huge(0),     & ! Left parentheses
       OP_RIGHT_PAREN = huge(0) - 1, & ! Right parentheses
       OP_UNION       = huge(0) - 2, & ! Union operator
       OP_DIFFERENCE  = huge(0) - 3    ! Difference operator

  ! Cell types
  integer, parameter ::  &
       CELL_NORMAL  = 1, & ! Cell with a specified material
       CELL_FILL    = 2, & ! Cell filled by a separate universe
       CELL_LATTICE = 3, & ! Cell filled with a lattice
       CELL_VOID    = -1

  ! Lattice types
  integer, parameter ::  &
       LATTICE_RECT = 1, &
       LATTICE_HEX  = 2

  ! Lattice boundary crossings
  integer, parameter ::    &
       LATTICE_LEFT   = 1, &
       LATTICE_RIGHT  = 2, &
       LATTICE_BOTTOM = 3, &
       LATTICE_TOP    = 4

  ! Surface types
  integer, parameter ::  &
       SURF_PX     =  1, & ! Plane parallel to x-plane 
       SURF_PY     =  2, & ! Plane parallel to y-plane 
       SURF_PZ     =  3, & ! Plane parallel to z-plane 
       SURF_PLANE  =  4, & ! Arbitrary plane
       SURF_CYL_X  =  5, & ! Cylinder along x-axis
       SURF_CYL_Y  =  6, & ! Cylinder along y-axis
       SURF_CYL_Z  =  7, & ! Cylinder along z-axis
       SURF_SPHERE =  8, & ! Sphere
       SURF_BOX_X  =  9, & ! Box extending infinitely in x-direction
       SURF_BOX_Y  = 10, & ! Box extending infinitely in y-direction
       SURF_BOX_Z  = 11, & ! Box extending infinitely in z-direction
       SURF_BOX    = 12, & ! Rectangular prism
       SURF_GQ     = 13    ! General quadratic surface

  ! Surface senses
  integer, parameter ::    &
       SENSE_POSITIVE = 1, &
       SENSE_NEGATIVE = -1

  ! ============================================================================
  ! CROSS SECTION RELATED CONSTANTS

  ! Interpolation flag
  integer, parameter ::   &
       HISTOGRAM     = 1, & ! y is constant in x
       LINEAR_LINEAR = 2, & ! y is linear in x
       LINEAR_LOG    = 3, & ! y is linear in ln(x)
       LOG_LINEAR    = 4, & ! ln(y) is linear in x
       LOG_LOG       = 5    ! ln(y) is linear in ln(x)

  ! Particle type
  integer, parameter :: &
       NEUTRON  = 1, &
       PHOTON   = 2, &
       ELECTRON = 3

  ! Angular distribution type
  integer, parameter :: & 
       ANGLE_ISOTROPIC = 1, & ! Isotropic angular distribution
       ANGLE_32_EQUI   = 2, & ! 32 equiprobable bins
       ANGLE_TABULAR   = 3    ! Tabular angular distribution

  ! Secondary energy mode for S(a,b) inelastic scattering
  integer, parameter :: &
       SAB_SECONDARY_EQUAL  = 0, & ! Equally-likely outgoing energy bins
       SAB_SECONDARY_SKEWED = 1    ! Skewed outgoing energy bins

  ! Elastic mode for S(a,b) elastic scattering
  integer, parameter :: &
       SAB_ELASTIC_DISCRETE = 3, & ! Sample from discrete cosines
       SAB_ELASTIC_EXACT    = 4    ! Exact treatment for coherent elastic

  ! Reaction types
  integer, parameter :: &
       TOTAL_XS    = 1, &
       ELASTIC     = 2, &
       N_LEVEL     = 4, &
       MISC        = 5, &
       N_2ND       = 11, &
       N_2N        = 16, &
       N_3N        = 17, &
       N_FISSION   = 18, &
       N_F         = 19, &
       N_NF        = 20, &
       N_2NF       = 21, &
       N_NA        = 22, &
       N_N3A       = 23, &
       N_2NA       = 24, &
       N_3NA       = 25, &
       N_NP        = 28, &
       N_N2A       = 29, &
       N_2N2A      = 30, &
       N_ND        = 32, &
       N_NT        = 33, &
       N_N3HE      = 34, &
       N_ND2A      = 35, &
       N_NT2A      = 36, &
       N_4N        = 37, &
       N_3NF       = 38, &
       N_2NP       = 41, &
       N_3NP       = 42, &
       N_N2P       = 44, &
       N_NPA       = 45, &
       N_N1        = 51, &
       N_N40       = 90, &
       N_NC        = 91, &
       N_DISAPPEAR = 101, &
       N_GAMMA     = 102, &
       N_P         = 103, &
       N_D         = 104, &
       N_T         = 105, &
       N_3HE       = 106, &
       N_A         = 107, &
       N_2A        = 108, &
       N_3A        = 109, &
       N_2P        = 111, &
       N_PA        = 112, &
       N_T2A       = 113, &
       N_D2A       = 114, &
       N_PD        = 115, &
       N_PT        = 116, &
       N_DA        = 117

  ! ACE table types
  integer, parameter :: &
       ACE_NEUTRON   = 1, & ! continuous-energy neutron
       ACE_THERMAL   = 2, & ! thermal S(a,b) scattering data
       ACE_DOSIMETRY = 3    ! dosimetry cross sections

  ! Fission neutron emission (nu) type
  integer, parameter ::   &
       NU_NONE       = 0, & ! No nu values (non-fissionable)
       NU_POLYNOMIAL = 1, & ! Nu values given by polynomial
       NU_TABULAR    = 2    ! Nu values given by tabular distribution

  ! Cross section filetypes
  integer, parameter :: &
       ASCII  = 1, & ! ASCII cross section file
       BINARY = 2    ! Binary cross section file

  ! Probability table parameters
  integer, parameter :: &
       URR_CUM_PROB = 1, &
       URR_TOTAL    = 2, &
       URR_ELASTIC  = 3, &
       URR_FISSION  = 4, &
       URR_N_GAMMA  = 5, &
       URR_HEATING  = 6

  ! Maximum number of partial fission reactions
  integer, parameter :: PARTIAL_FISSION_MAX = 4

  ! ============================================================================
  ! TALLY-RELATED CONSTANTS

  ! Tally macro reactions
  integer, parameter :: N_MACRO_TYPES = 15
  integer, parameter :: &
       MACRO_FLUX       = -1,  & ! flux
       MACRO_TOTAL      = -2,  & ! total reaction rate
       MACRO_SCATTER    = -3,  & ! scattering rate
       MACRO_NU_SCATTER = -4,  & ! scattering production rate
       MACRO_SCATTER_1  = -5,  & ! first scattering moment
       MACRO_SCATTER_2  = -6,  & ! second scattering moment
       MACRO_SCATTER_3  = -7,  & ! third scattering moment
       MACRO_N_1N       = -8,  & ! (n,1n) rate
       MACRO_N_2N       = -9,  & ! (n,2n) rate
       MACRO_N_3N       = -10, & ! (n,3n) rate
       MACRO_N_4N       = -11, & ! (n,4n) rate
       MACRO_ABSORPTION = -12, & ! absorption rate
       MACRO_FISSION    = -13, & ! fission rate
       MACRO_NU_FISSION = -14, & ! neutron production rate
       MACRO_CURRENT    = -15    ! partial current

  ! Tally map bin finding
  integer, parameter :: NO_BIN_FOUND = -1

  ! Tally filter and map types
  integer, parameter :: TALLY_TYPES = 8
  integer, parameter :: &
       T_UNIVERSE  = 1, &
       T_MATERIAL  = 2, &
       T_CELL      = 3, &
       T_CELLBORN  = 4, &
       T_SURFACE   = 5, &
       T_MESH      = 6, &
       T_ENERGYIN  = 7, &
       T_ENERGYOUT = 8

  ! Filter types for surface current tallies
  integer, parameter :: &
       TS_MESH_X   = 1, &
       TS_MESH_Y   = 2, &
       TS_MESH_Z   = 3, &
       TS_ENERGYIN = 4, &
       TS_SURFACE  = 5

  ! Tally surface current directions
  integer, parameter :: &
       IN_RIGHT  = 1,   &
       OUT_RIGHT = 2,   &
       IN_FRONT  = 3,   &
       OUT_FRONT = 4,   &
       IN_TOP    = 5,   &
       OUT_TOP   = 6

  ! ============================================================================
  ! MISCELLANEOUS CONSTANTS

  ! indicates that an array index hasn't been set
  integer, parameter :: NONE = 0

  ! Codes for read errors -- better hope these numbers are never used in an
  ! input file!
  integer, parameter :: ERROR_INT  = -huge(0)
  real(8), parameter :: ERROR_REAL = -huge(0.0_8) * 0.917826354_8

  ! Source types
  integer, parameter ::   &
       SRC_BOX     = 1, & ! Source in a rectangular prism
       SRC_CELL    = 2, & ! Source in a cell
       SRC_SURFACE = 3    ! Source on a surface

  integer, parameter ::        &
       PROB_SOURCE      = 1, & ! External source problem
       PROB_CRITICALITY = 2    ! Criticality problem

  ! Unit numbers
<<<<<<< HEAD
  integer, parameter :: UNIT_LOG   = 11 ! unit # for writing log file
  integer, parameter :: UNIT_TALLY = 12 ! unit # for writing tally file
  integer, parameter :: UNIT_PLOT  = 13 ! unit # for writing plot file
  integer, parameter :: UNIT_CMFD  = 14 ! unit # for writing cmfd file
=======
  integer, parameter :: UNIT_SUMMARY = 11 ! unit # for writing summary file
  integer, parameter :: UNIT_TALLY   = 12 ! unit # for writing tally file
  integer, parameter :: UNIT_PLOT    = 13 ! unit # for writing plot file
>>>>>>> 44ebfe0a

end module constants
<|MERGE_RESOLUTION|>--- conflicted
+++ resolved
@@ -296,15 +296,9 @@
        PROB_CRITICALITY = 2    ! Criticality problem
 
   ! Unit numbers
-<<<<<<< HEAD
-  integer, parameter :: UNIT_LOG   = 11 ! unit # for writing log file
-  integer, parameter :: UNIT_TALLY = 12 ! unit # for writing tally file
-  integer, parameter :: UNIT_PLOT  = 13 ! unit # for writing plot file
-  integer, parameter :: UNIT_CMFD  = 14 ! unit # for writing cmfd file
-=======
   integer, parameter :: UNIT_SUMMARY = 11 ! unit # for writing summary file
   integer, parameter :: UNIT_TALLY   = 12 ! unit # for writing tally file
   integer, parameter :: UNIT_PLOT    = 13 ! unit # for writing plot file
->>>>>>> 44ebfe0a
+  integer, parameter :: UNIT_CMFD    = 14 ! unit # for writing cmfd file
 
 end module constants
