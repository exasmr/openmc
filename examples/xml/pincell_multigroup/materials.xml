<?xml version='1.0' encoding='utf-8'?>
<materials>
<<<<<<< HEAD
    <material id="1" name="UO2 fuel">
        <density units="macro" value="1.0" />
        <macroscopic name="UO2" />
    </material>
    <material id="2" name="Water">
        <density units="macro" value="1.0" />
        <macroscopic name="LWTR" />
    </material>
=======

  <cross_sections>./mgxs.h5</cross_sections>

  <!-- UO2 -->
  <material id="1">
    <density units="macro" value="1.0" />
    <macroscopic name="UO2"/>
  </material>

  <!-- 4.3% MOX -->
  <material id="2">
    <density units="macro" value="1.0" />
    <macroscopic name="MOX1"/>
  </material>

  <!-- 7.0 MOX -->
  <material id="3">
    <density units="macro" value="1.0" />
    <macroscopic name="MOX2"/>
  </material>

  <!-- 8.0% MOX -->
  <material id="4">
    <density units="macro" value="1.0" />
    <macroscopic name="MOX3"/>
  </material>

  <!-- Fission Chamber -->
  <material id="5">
    <density units="macro" value="1.0" />
    <macroscopic name="FC"/>
  </material>

  <!-- Guide Tube -->
  <material id="6">
    <density units="macro" value="1.0" />
    <macroscopic name="GT"/>
  </material>

  <!-- Water -->
  <material id="7">
    <density units="macro" value="1.0" />
    <macroscopic name="LWTR"/>
  </material>

  <!-- Control Rod -->
  <material id="8">
    <density units="macro" value="1.0" />
    <macroscopic name="CR"/>
  </material>

>>>>>>> 244da85b
</materials><|MERGE_RESOLUTION|>--- conflicted
+++ resolved
@@ -1,15 +1,5 @@
-<?xml version='1.0' encoding='utf-8'?>
+<?xml version="1.0"?>
 <materials>
-<<<<<<< HEAD
-    <material id="1" name="UO2 fuel">
-        <density units="macro" value="1.0" />
-        <macroscopic name="UO2" />
-    </material>
-    <material id="2" name="Water">
-        <density units="macro" value="1.0" />
-        <macroscopic name="LWTR" />
-    </material>
-=======
 
   <cross_sections>./mgxs.h5</cross_sections>
 
@@ -61,5 +51,4 @@
     <macroscopic name="CR"/>
   </material>
 
->>>>>>> 244da85b
 </materials>